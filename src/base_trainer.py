--- conflicted
+++ resolved
@@ -153,7 +153,6 @@
                 self._accelerator.wait_for_everyone()
                 self._accelerator.print("[!] Training aborted.")
                 break
-<<<<<<< HEAD
             with self._accelerator.accumulate(self._model):
                 loss, loss_components = self._train_val_iteration(
                     batch
@@ -163,16 +162,6 @@
                     self._opt.step()
                     self._opt.zero_grad()
             epoch_loss.update(loss.clone())
-=======
-            self._opt.zero_grad()
-            loss, loss_components = self._train_val_iteration(
-                batch, epoch
-            )  # User implementation goes here (train.py)
-            if not self._disable_grad:
-                loss.backward()
-                self._opt.step()
-            epoch_loss.update(loss.item())
->>>>>>> 4f1999b8
             for k, v in loss_components.items():
                 epoch_loss_components[k].to(self._accelerator.device)
                 epoch_loss_components[k].update(v.clone())
