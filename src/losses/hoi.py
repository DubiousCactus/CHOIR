--- conflicted
+++ resolved
@@ -506,12 +506,8 @@
         )
         # assert (
         #    torch.norm(nearest_normals) == 1
-<<<<<<< HEAD
         # ), "The object normals must be unit vectors"
-=======
-        #), "The object normals must be unit vectors"
-        #nearest_normals = torch.nn.functional.normalize(nearest_normals) # Trimesh already gives me normalized vectors
->>>>>>> cac71323
+        # nearest_normals = torch.nn.functional.normalize(nearest_normals) # Trimesh already gives me normalized vectors
         nearest_normal_roots = nearest_normal_roots - 0.002 * nearest_normals
         dot_products = torch.einsum(
             "bvi,bvi->bv", (nearest_normals, verts - nearest_normal_roots)
