#! /usr/bin/env python3
# vim:fenc=utf-8
#
# Copyright © 2024 Théo Morales <theo.morales.fr@gmail.com>
#
# Distributed under terms of the MIT license.


from typing import Dict, List, Tuple, Union

import torch
from ema_pytorch import EMA

from src.base_trainer import BaseTrainer
from utils import DebugMetaclass, to_cuda
from utils.visualization import visualize_model_predictions_with_multiple_views


class MultiViewDDPMTrainer(BaseTrainer, metaclass=DebugMetaclass):
    def __init__(self, *args, **kwargs):
        super().__init__(*args, **kwargs)
        self.conditional = kwargs.get("conditional", False)
        self._use_deltas = self._train_loader.dataset.use_deltas
        self._full_choir = kwargs.get("full_choir", False)
        self._model_contacts = kwargs.get("model_contacts", False)
        if self._model_contacts:
            self._model.backbone.set_anchor_indices(
                self._train_loader.dataset.anchor_indices
            )
        self._model.set_dataset_stats(self._train_loader.dataset)
        self._ema = EMA(
            self._model, beta=0.9999, update_after_step=100, update_every=10
        )
<<<<<<< HEAD
        # self._accelerator.register_for_checkpointing(self._ema)
=======
        # self.minimize_metric = "udf_mse" ?
>>>>>>> 4f1999b8

    @to_cuda
    def _visualize(
        self,
        batch: Union[Tuple, List, torch.Tensor],
        epoch: int,
    ) -> None:
        """Visualize the model predictions.
        Args:
            batch: The batch to process.
            epoch: The current epoch.
        """
        samples, labels, _ = batch
        with torch.no_grad():
            # Initialize the EMA model with a forward pass before generation
            self._ema.ema_model(
                labels["choir"][:, -1]
                if self._model.embed_full_choir
                else labels["choir"][:, -1][..., -1].unsqueeze(-1),
                samples["choir"] if self.conditional else None,
            )
        visualize_model_predictions_with_multiple_views(
            self._ema.ema_model,
            (samples, labels, None),
            epoch,
            bps_dim=self._bps_dim,
            bps=self._bps,
            anchor_indices=self._anchor_indices,
            remap_bps_distances=self._remap_bps_distances,
            exponential_map_w=self._exponential_map_w,
            dataset=self._train_loader.dataset.name,
            theta_dim=self._train_loader.dataset.theta_dim,
            use_deltas=self._use_deltas,
            conditional=self.conditional,
            method="ddpm",
        )  # User implementation goes here (utils/training.py)

    def _sample_modality(
        self,
        epoch: int,
        max_epoch_to_equilibrium: int = 300,
        initial_p0: float = 0.01,
        target_p0: float = 0.5,
    ) -> str:
        """Sample a modality (either "noisy_pair" or "object") for the curent batch, according to a
        sampling schedule. The schedule initially samples only "object" and then gradually ramps up
        to 50-50 sampling, following a linear schedule.
        Args:
            epoch: The current epoch.
            max_epoch_to_equilibrium: The number of epochs to reach the 50-50 sampling schedule.
        Returns:
            str: The sampled modality.
        """
        # Linear interpolation function:  y = y1 + (x - x1) * (y2 - y1) / (x2 - x1)
        if epoch >= max_epoch_to_equilibrium:
            p_0 = target_p0
        else:
            p_0 = initial_p0 + (epoch - 0) * (target_p0 - initial_p0) / (
                max_epoch_to_equilibrium - 0
            )
        # p_1 is the probability of event 1 (object). We want to start with high p_1 (close to 1.0)
        # and ramp down to p_1 = 0.5.
        s = torch.bernoulli(1.0 - torch.tensor(p_0)).int().item()
        return ["noisy_pair", "object"][s]

    @to_cuda
    def _train_val_iteration(
        self,
        batch: Union[Tuple, List, torch.Tensor],
        epoch: int,
        validation: bool = False,
    ) -> Tuple[torch.Tensor, Dict[str, torch.Tensor]]:
        """Training or validation procedure for one batch. We want to keep the code DRY and avoid
        making mistakes, so write this code only once at the cost of many function calls!
        Args:
            batch: The batch to process.
        Returns:
            torch.Tensor: The loss for the batch.
        """
        samples, labels, _ = batch

        # ========= Integration Testing ==========
        # Let's test the 3D Gaussian parameters encoded in the label's CHOIR:
        """
        with colorize_prints(project_conf.ANSI_COLORS["yellow"]):
            print(
                "[Integration Testing] Testing 3D Gaussian parameters",
            )
            last_frame_choir = labels["choir"][0, -1].unsqueeze(0)
            bps_dim = self._train_loader.dataset.bps_dim
            repeated_gaussian_params = fetch_gaussian_params_from_CHOIR(
                last_frame_choir,
                self._train_loader.dataset.anchor_indices,
                n_repeats=bps_dim // 32,
                n_anchors=32,
                choir_includes_obj=True,
            )
            print(
                f"Extracted Gaussian parameters shape: {repeated_gaussian_params.shape}"
            )
            # Simulate some basic pooling:
            gaussian_params = repeated_gaussian_params.mean(dim=-2)
            # gaussian_params = repeated_gaussian_params[..., 0, :]
            print(f"Pooled Gaussian parameters shape: {gaussian_params.shape}")
            mus = gaussian_params[..., :3]
            lower_tril_covs = gaussian_params[..., 3:]
            print(
                f"Mus shape: {mus.shape}. Lower tril. covs shape: {lower_tril_covs.shape}"
            )
            recovered_covs = lower_tril_cholesky_to_covmat(lower_tril_covs)[0]
            print(f"Recovered covs shape: {recovered_covs.shape}")
            # TODO: Remove the hard-coded scaling (see dataset/contactpose.py around line 540)
            choleksy_gaussian_params = torch.cat(
                (mus.squeeze(0) / 100, recovered_covs.view(-1, 9) / 1000), dim=-1
            ).cpu()
            # Visualize the Gaussian parameters
            from open3d import geometry as o3dg
            from open3d import io as o3dio
            from open3d import utility as o3du
            from open3d import visualization as o3dv
            import numpy as np

            theta, beta, rot, trans = (
                labels["theta"][0, -1].unsqueeze(0),
                labels["beta"][0, -1].unsqueeze(0),
                labels["rot"][0, -1].unsqueeze(0),
                labels["trans"][0, -1].unsqueeze(0),
            )
            print(f"Theta shape: {theta.shape}. Beta shape: {beta.shape}")
            affine_mano: AffineMANO = AffineMANO(for_contactpose=True).to(theta.device)  # type: ignore
            gt_verts, _ = affine_mano(theta, beta, rot, trans)
            faces = affine_mano.faces.detach().cpu().numpy()
            gt_anchors = affine_mano.get_anchors(gt_verts).detach().cpu()  # .numpy()
            gt_hand_mesh = o3dg.TriangleMesh()
            gt_hand_mesh.vertices = o3du.Vector3dVector(
                gt_verts[0].detach().cpu().numpy()
            )
            gt_hand_mesh.triangles = o3du.Vector3iVector(faces)
            colours = np.zeros_like(gt_verts[0].detach().cpu().numpy())
            # Visualize contacts by colouring the vertices
            colours[:, 0] = 0.00
            colours[:, 1] = 0.58
            colours[:, 2] = 0.66
            gt_hand_mesh.vertex_colors = o3du.Vector3dVector(colours)

            obj_mesh_path = batch[-1][0][
                0
            ]  # First batch element (why is the batch a list of 1 tuple of batch elements??)
            obj_mesh = o3dio.read_triangle_mesh(obj_mesh_path)
            obj_center = torch.from_numpy(obj_mesh.get_center())
            obj_mesh.translate(-obj_center)

            o3dv.draw_geometries([obj_mesh, gt_hand_mesh])
            print("====== Visualizing ground-truth 3D Gaussians on hand mesh ======")
            gt_gaussian_params = labels["contact_gaussians"][0, -1].cpu()
            print(f"GT Gaussian parameters shape: {gt_gaussian_params.shape}")
            visualize_3D_gaussians_on_hand_mesh(
                gt_hand_mesh,
                obj_mesh,
                gt_gaussian_params,
                base_unit=self._train_loader.dataset.base_unit,
                anchors=gt_anchors[0],
            )

            print(
                "====== Reconstructing contacts from ground-truth 3D Gaussians ======"
            )
            visualize_hand_contacts_from_3D_gaussians(
                gt_hand_mesh,
                gt_gaussian_params,
                gt_anchors[0],
            )

            print("====== Visualizing recomposed 3D Gaussians on hand mesh ======")
            gt_hand_mesh.vertex_colors = o3du.Vector3dVector(colours)
            visualize_3D_gaussians_on_hand_mesh(
                gt_hand_mesh,
                obj_mesh,
                choleksy_gaussian_params,
                base_unit=self._train_loader.dataset.base_unit,
                anchors=gt_anchors[0],
            )

            print("====== Reconstructing contacts from recomposed 3D Gaussians ======")
            visualize_hand_contacts_from_3D_gaussians(
                gt_hand_mesh,
                choleksy_gaussian_params,
                gt_anchors[0],
                # gt_contacts=gt_vertex_contacts,
            )
        # ========================================
        """
        # Take the last frame (-1):
        # TODO: Refactor this massive crap:
        x = (
            labels["choir"][:, -1]
            if self._full_choir
            else (
                labels["choir"][:, -1][..., -1].unsqueeze(-1)
                if not self._model_contacts
                else (
                    labels["choir"][:, -1]
                    if self._model.object_in_encoder
                    else labels["choir"][:, -1][..., 1:]
                )
            )
        )
        y = samples["choir"] if self.conditional else None
        y_modality = self._sample_modality(epoch)
        if y_modality == "object":
            y = y[..., 0].unsqueeze(-1)
        elif y_modality == "noisy_pair":
            pass  # Already comes in noisy_pair modality

        if not self._use_deltas:
            y_hat = self._model(x, y, y_modality)
        else:
            raise NotImplementedError(
                "Have to scrap embed_full_choir in DiffusionModel. I tried and it's not better."
            )
        losses = self._training_loss(None, None, y_hat)
        # dict: {"udf_mse": torch.Tensor, "contacts_mse": torch.Tensor}
        if validation:
            ema_y_hat = self._ema(x, y, y_modality)
            ema_loss = self._training_loss(None, None, ema_y_hat)
            losses["ema"] = sum([v for v in ema_loss.values()])

        loss = sum([v for k, v in losses.items() if k != "ema"])
        # Reweight the losses to plot the *true* loss:
        losses["contacts_mse"] /= self._training_loss.contacts_weight
        return loss, losses<|MERGE_RESOLUTION|>--- conflicted
+++ resolved
@@ -31,11 +31,8 @@
         self._ema = EMA(
             self._model, beta=0.9999, update_after_step=100, update_every=10
         )
-<<<<<<< HEAD
         # self._accelerator.register_for_checkpointing(self._ema)
-=======
         # self.minimize_metric = "udf_mse" ?
->>>>>>> 4f1999b8
 
     @to_cuda
     def _visualize(
