#! /usr/bin/env python3
# vim:fenc=utf-8
#
# Copyright © 2023 Théo Morales <theo.morales.fr@gmail.com>
#
# Distributed under terms of the MIT license.

"""
Denoising Diffusion Probabilistic Models (DDPMs) and their variants.
"""


from functools import partial
from typing import Optional, Tuple

import torch
from tqdm import tqdm

from model.backbones import (
    MLPResNetBackboneModel,
    MLPResNetEncoderModel,
    PointNet2EncoderModel,
    ResnetEncoderModel,
    UNetBackboneModel,
)
from model.time_encoding import SinusoidalTimeEncoder


class BPSDiffusionModel(torch.nn.Module):
    def __init__(
        self,
        backbone: str,
        time_steps: int,
        beta_1: float,
        beta_T: float,
        bps_dim: int,
        choir_dim: int,
        temporal_dim: int,
        rescale_input: bool,
        embed_full_choir: bool,
        use_backbone_self_attn: bool = False,
        use_encoder_self_attn: bool = False,
        y_embed_dim: Optional[int] = None,
    ):
        super().__init__()
        y_dim = (bps_dim * choir_dim) if y_embed_dim is not None else None
        bps_grid_len = round(bps_dim ** (1 / 3))
        # TODO: Move all this crap to config (god I'm lazy to do that)
        backbones = {
            "mlp_resnet": (
                partial(MLPResNetBackboneModel, hidden_dim=1024, bps_dim=bps_dim),
                partial(MLPResNetEncoderModel, hidden_dim=512, embed_dim=y_embed_dim)
                if y_embed_dim is not None
                else None,
            ),
            "3d_unet": (
                partial(
                    UNetBackboneModel,
                    bps_grid_len=bps_grid_len,
                    normalization="group",
                    norm_groups=16,
                    pooling="avg",
                    use_self_attention=use_backbone_self_attn,
                ),
                partial(
                    ResnetEncoderModel,
                    choir_dim=choir_dim * (2 if embed_full_choir else 1),
                    normalization="group",
                    norm_groups=16,
                    pooling="avg",
                    pool_all_features="spatial",
<<<<<<< HEAD
                    use_self_attention=use_encoder_self_attn,
=======
>>>>>>> c5e89603
                )
                if y_embed_dim is not None
                else None,
            ),
        }
        assert backbone in backbones, f"Unknown backbone {backbone}"
        self.backbone = backbones[backbone][0](
            time_encoder=SinusoidalTimeEncoder(time_steps, temporal_dim),
            choir_dim=choir_dim * (2 if embed_full_choir else 1),
            output_channels=1,
            temporal_dim=temporal_dim,
            context_channels=y_embed_dim,
        )
        if y_dim is not None or y_embed_dim is not None:
            assert y_dim is not None and y_embed_dim is not None
        self.embed_full_choir = embed_full_choir
        self.embedder = (
            backbones[backbone][1](
                bps_grid_len=bps_grid_len,
                embed_channels=y_embed_dim,
            )
            if y_embed_dim is not None
            else None
        )
        self.time_steps = time_steps
        self.beta = torch.nn.Parameter(
            torch.linspace(beta_1, beta_T, time_steps), requires_grad=False
        )
        self.alpha = torch.nn.Parameter(
            torch.exp(
                torch.tril(torch.ones((time_steps, time_steps)))
                @ torch.log(1 - self.beta)
            ),
            requires_grad=False,
        )
        self.sigma = torch.nn.Parameter(torch.sqrt(self.beta), requires_grad=False)
        assert not torch.isnan(self.alpha).any(), "Alphas contains nan"
        assert not (self.alpha < 0).any(), "Alphas contain neg"
        self._input_shape = None
        self._rescale_input = rescale_input

    def forward(
        self,
        x: torch.Tensor,
        y: Optional[torch.Tensor] = None,
    ) -> Tuple[torch.Tensor, torch.Tensor]:
        if self._input_shape is None:
            self._input_shape = x.shape[1:]
        # print(f"Input shape: {x.shape}")
        # print(f"Input range: [{x.min()}, {x.max()}]")
        if self._rescale_input:
            # From [0, 1] to [-1, 1]:
            x = 2 * x - 1
        # print(f"Input range after stdization: [{x.min()}, {x.max()}]")
        # print(f"Input shape: {x.shape}")
        # print(f"Y shape: {y.shape if y is not None else None}")
        # ===== Training =========
        # 1. Sample timestep t with shape (B, 1)
        t = (
            torch.randint(0, self.time_steps, (x.shape[0], 1))
            .to(x.device)
            .requires_grad_(False)
        )
        # 2. Sample the noise with shape x.shape
        if self.embed_full_choir:
            obj_bps = x[..., 0][..., None]
            x = x[..., -1][..., None]
        eps = torch.randn_like(x).to(x.device).requires_grad_(False)
        # print(f"eps.shape: {eps.shape}")
        # 3. Diffuse the image
        batched_alpha = self.alpha[t]
        diffused_x = (
            torch.sqrt(batched_alpha)[..., None] * x
            + torch.sqrt(1 - batched_alpha)[..., None] * eps
        )
        if self.embed_full_choir:
            # Fuse back the full choir: object_bps + diffused_hand_bps
            diffused_x = torch.cat([obj_bps, diffused_x], dim=-1)
        # print(f"diffused_x.shape: {diffused_x.shape}")
        # 4. Predict the noise sample
        y_embed = self.embedder(y) if y is not None else None
        print(f"Y embed shape: {y_embed.shape if y_embed is not None else None}")
        eps_hat = self.backbone(diffused_x, t, y_embed, debug=True)
        print(f"eps_hat.shape: {eps_hat.shape}")
        return eps_hat, eps

    def generate(self, n: int, y: Optional[torch.Tensor] = None) -> torch.Tensor:
        def make_t_batched(
            t: int, n: int, y_embed: Optional[torch.Tensor]
        ) -> torch.Tensor:
            if y_embed is None:
                t_batch = torch.tensor(t).view(1, 1).repeat(n, 1).to(device)
            else:
                t_batch = (
                    torch.tensor(t)
                    .view(1, 1, 1)
                    .repeat(y_embed.shape[0], n, 1)
                    .to(device)
                )
            return t_batch

        # ===== Inference =======
        assert self._input_shape is not None, "Must call forward first"
        if self.embed_full_choir:
            assert y is not None, "Must provide y when embed_full_choir is True"
        with torch.no_grad():
            device = next(self.parameters()).device
            y_embed = self.embedder(y) if y is not None else None
            z_current = torch.randn(n, *self._input_shape).to(device)
            if y_embed is not None:
                z_current = z_current[None, ...].repeat(y_embed.shape[0], 1, 1, 1)
            if self.embed_full_choir:
                z_current[..., 0] = y[..., 0]
            _in_shape = z_current.shape
            pbar = tqdm(total=self.time_steps, desc="Generating")
            for t in range(self.time_steps - 1, 0, -1):  # Reversed from T to 1
                eps_hat = self.backbone(
                    z_current,
                    make_t_batched(t, n, y_embed),
                    y_embed,
                )
                if self.embed_full_choir:
                    z_prev_hat = (1 / (torch.sqrt(1 - self.beta[t]))) * z_current[
                        ..., -1
                    ][..., None] - (
                        self.beta[t]
                        / (torch.sqrt(1 - self.alpha[t]) * torch.sqrt(1 - self.beta[t]))
                    ) * eps_hat
                    eps = torch.randn_like(z_current[..., -1][..., None])
                    z_current = torch.cat(
                        (y[..., 0][..., None], z_prev_hat + eps * self.sigma[t]), dim=-1
                    )
                else:
                    z_prev_hat = (1 / (torch.sqrt(1 - self.beta[t]))) * z_current - (
                        self.beta[t]
                        / (torch.sqrt(1 - self.alpha[t]) * torch.sqrt(1 - self.beta[t]))
                    ) * eps_hat
                    eps = torch.randn_like(z_current)
                    z_current = z_prev_hat + eps * self.sigma[t]
                pbar.update()
            # Now for z_0:
            eps_hat = self.backbone(z_current, make_t_batched(t, n, y_embed), y_embed)
            if self.embed_full_choir:
                x_hat = (1 / (torch.sqrt(1 - self.beta[0]))) * z_current[..., -1][
                    ..., None
                ] - (
                    self.beta[0]
                    / (torch.sqrt(1 - self.alpha[0]) * torch.sqrt(1 - self.beta[0]))
                ) * eps_hat
                x_hat = torch.cat((y[..., 0][..., None], x_hat), dim=-1)
            else:
                x_hat = (1 / (torch.sqrt(1 - self.beta[0]))) * z_current - (
                    self.beta[0]
                    / (torch.sqrt(1 - self.alpha[0]) * torch.sqrt(1 - self.beta[0]))
                ) * eps_hat
            pbar.update()
            pbar.close()
            output = x_hat.view(*_in_shape)
            if self._rescale_input:
                # Back to [0, 1]:
                output = (output + 1) / 2
                # print(f"Output range: [{output.min()}, {output.max()}]")
                output = torch.clamp(output, 0 + 1e-5, 1 - 1e-5)
                # print(
                # f"Output range after stdization: [{output.min()}, {output.max()}]"
                # )
            else:
                # Clamp to [-1, 1]:
                # print(f"Output range: [{output.min()}, {output.max()}]")
                output = torch.clamp(output, -1 + 1e-5, 1 - 1e-5)
                # print(
                # f"Output range after stdization: [{output.min()}, {output.max()}]"
                # )
            return output


class KPDiffusionModel(torch.nn.Module):
    def __init__(
        self,
        backbone: str,
        time_steps: int,
        beta_1: float,
        beta_T: float,
        n_hand_keypoints: int,  # Will be x3 for x,y,z
        n_obj_keypoints: int,  # Will be x3 for x,y,z
        temporal_dim: int,
        rescale_input: bool,
        y_input_keypoints: Optional[int] = None,  # Will be x3 for x,y,z
        y_embed_dim: Optional[int] = None,
        embed_full_pair: bool = False,
    ):
        super().__init__()
        self.embed_full_pair = embed_full_pair
        self.n_obj_keypoints = n_obj_keypoints if embed_full_pair else 0
        # TODO: Move all this crap to config (god I'm lazy to do that)
        backbones = {
            "mlp_resnet": (
                partial(
                    MLPResNetBackboneModel,
                    input_dim=(
                        n_hand_keypoints
                        + (self.n_obj_keypoints if embed_full_pair else 0)
                    )
                    * 3,
                    output_dim=n_hand_keypoints * 3,
                    hidden_dim=512,
                    context_dim=y_embed_dim,
                ),
                partial(
                    MLPResNetEncoderModel,
                    input_dim=y_input_keypoints * 3,
                    hidden_dim=2048,
                    embed_dim=y_embed_dim,
                )
                if (y_embed_dim is not None and y_input_keypoints is not None)
                else None,
            ),
            "mlp_resnet_w_pointnet2": (
                partial(
                    MLPResNetBackboneModel,
                    input_dim=(
                        n_hand_keypoints
                        + (self.n_obj_keypoints if embed_full_pair else 0)
                    )
                    * 3,
                    output_dim=n_hand_keypoints * 3,
                    hidden_dim=512,
                    context_dim=y_embed_dim,
                ),
                partial(
                    PointNet2EncoderModel,
                    input_points=y_input_keypoints,
                    embed_dim=y_embed_dim,
                )
                if (y_embed_dim is not None and y_input_keypoints is not None)
                else None,
            ),
        }
        assert backbone in backbones, f"Unknown backbone {backbone}"
        self.backbone = backbones[backbone][0](
            time_encoder=SinusoidalTimeEncoder(time_steps, temporal_dim),
            temporal_dim=temporal_dim,
        )
        self.embedder = (
            backbones[backbone][1]()
            if (y_embed_dim is not None and y_input_keypoints is not None)
            else None
        )
        self.time_steps = time_steps
        self.beta = torch.nn.Parameter(
            torch.linspace(beta_1, beta_T, time_steps), requires_grad=False
        )
        self.alpha = torch.nn.Parameter(
            torch.exp(
                torch.tril(torch.ones((time_steps, time_steps)))
                @ torch.log(1 - self.beta)
            ),
            requires_grad=False,
        )
        self.sigma = torch.nn.Parameter(torch.sqrt(self.beta), requires_grad=False)
        assert not torch.isnan(self.alpha).any(), "Alphas contains nan"
        assert not (self.alpha < 0).any(), "Alphas contain neg"
        self._input_shape = None
        self._rescale_input = rescale_input

    def forward(
        self,
        x: torch.Tensor,
        y: Optional[torch.Tensor] = None,
    ) -> Tuple[torch.Tensor, torch.Tensor]:
        if self._input_shape is None:
            self._input_shape = x.shape[1:]
        # print(f"Input shape: {x.shape}")
        # print(f"Input range: [{x.min()}, {x.max()}]")
        if self._rescale_input:
            # From [0, 1] to [-1, 1]:
            x = 2 * x - 1
        # print(f"Input range after stdization: [{x.min()}, {x.max()}]")
        # print(f"Input shape: {x.shape}")
        # print(f"Y shape: {y.shape if y is not None else None}")
        # ===== Training =========
        # 1. Sample timestep t with shape (B, 1)
        t = (
            torch.randint(0, self.time_steps, (x.shape[0], 1))
            .to(x.device)
            .requires_grad_(False)
        )
        # 2. Sample the noise with shape x.shape
        if self.embed_full_pair:
            obj_kpts = x[..., : self.n_obj_keypoints, :]
            x = x[..., self.n_obj_keypoints :, :]
        eps = torch.randn_like(x).to(x.device).requires_grad_(False)
        # print(f"eps.shape: {eps.shape}")
        # 3. Diffuse the image
        batched_alpha = self.alpha[t]
        diffused_x = (
            torch.sqrt(batched_alpha)[..., None] * x
            + torch.sqrt(1 - batched_alpha)[..., None] * eps
        )
        if self.embed_full_pair:
            # Fuse back the full hand-object pair: object_keypoints + diffused_hand_keypoints
            diffused_x = torch.cat([obj_kpts, diffused_x], dim=-2)
        # print(f"diffused_x.shape: {diffused_x.shape}")
        # 4. Predict the noise sample
        y_embed = self.embedder(y) if y is not None else None
        # print(f"Y embed shape: {y_embed.shape if y_embed is not None else None}")
        eps_hat = self.backbone(diffused_x, t, y_embed, debug=False)
        # print(f"eps_hat.shape: {eps_hat.shape}")
        return eps_hat, eps

    def generate(self, n: int, y: Optional[torch.Tensor] = None) -> torch.Tensor:
        def make_t_batched(
            t: int, n: int, y_embed: Optional[torch.Tensor]
        ) -> torch.Tensor:
            if y_embed is None:
                t_batch = torch.tensor(t).view(1, 1).repeat(n, 1).to(device)
            else:
                t_batch = (
                    torch.tensor(t)
                    .view(1, 1, 1)
                    .repeat(y_embed.shape[0], n, 1)
                    .to(device)
                )
            return t_batch

        # ===== Inference =======
        assert self._input_shape is not None, "Must call forward first"
        with torch.no_grad():
            device = next(self.parameters()).device
            y_embed = self.embedder(y) if y is not None else None
            z_current = torch.randn(n, *self._input_shape).to(device)
            if y_embed is not None:
                z_current = z_current[None, ...].repeat(y_embed.shape[0], 1, 1, 1)
            _in_shape = z_current.shape
            pbar = tqdm(total=self.time_steps, desc="Generating")
            for t in range(self.time_steps - 1, 0, -1):  # Reversed from T to 1
                eps_hat = self.backbone(
                    z_current,
                    make_t_batched(t, n, y_embed),
                    y_embed,
                )
                z_prev_hat = (1 / (torch.sqrt(1 - self.beta[t]))) * z_current - (
                    self.beta[t]
                    / (torch.sqrt(1 - self.alpha[t]) * torch.sqrt(1 - self.beta[t]))
                ) * eps_hat
                eps = torch.randn_like(z_current)
                z_current = z_prev_hat + eps * self.sigma[t]
                pbar.update()
            # Now for z_0:
            eps_hat = self.backbone(z_current, make_t_batched(t, n, y_embed), y_embed)
            x_hat = (1 / (torch.sqrt(1 - self.beta[0]))) * z_current - (
                self.beta[0]
                / (torch.sqrt(1 - self.alpha[0]) * torch.sqrt(1 - self.beta[0]))
            ) * eps_hat
            pbar.update()
            pbar.close()
            output = x_hat.view(*_in_shape)
            if self._rescale_input:
                # Back to [0, 1]:
                output = (output + 1) / 2
                # print(f"Output range: [{output.min()}, {output.max()}]")
                output = torch.clamp(output, 0 + 1e-5, 1 - 1e-5)
                # print(
                # f"Output range after stdization: [{output.min()}, {output.max()}]"
                # )
            else:
                # Clamp to [-1, 1]:
                # print(f"Output range: [{output.min()}, {output.max()}]")
                output = torch.clamp(output, -1 + 1e-5, 1 - 1e-5)
                # print(
                # f"Output range after stdization: [{output.min()}, {output.max()}]"
                # )
            return output


class LatentDiffusionModel(torch.nn.Module):
    def __init__(
        self,
        autoencoder: torch.nn.Module,
        backbone: torch.nn.Module,
        time_steps: int,
        beta_1: float,
        beta_T: float,
    ):
        super().__init__()
        self.encoder = autoencoder.encoder
        self.encoder.requires_grad_(False)
        self.decoder = autoencoder.decoder
        self.decoder.requires_grad_(False)
        self.diffusion_model = BPSDiffusionModel(backbone, time_steps, beta_1, beta_T)

    def forward(
        self,
        x: torch.Tensor,
    ) -> Tuple[torch.Tensor, torch.Tensor]:
        latent_map = self.encoder(x)
        return self.diffusion_model(latent_map)

    def generate(self, n: int) -> torch.Tensor:
        return self.decoder(self.diffusion_model.generate(n))<|MERGE_RESOLUTION|>--- conflicted
+++ resolved
@@ -69,10 +69,7 @@
                     norm_groups=16,
                     pooling="avg",
                     pool_all_features="spatial",
-<<<<<<< HEAD
                     use_self_attention=use_encoder_self_attn,
-=======
->>>>>>> c5e89603
                 )
                 if y_embed_dim is not None
                 else None,
