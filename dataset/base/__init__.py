#! /usr/bin/env python3
# vim:fenc=utf-8
#
# Copyright © 2023 Théo Morales <theo.morales.fr@gmail.com>
#
# Distributed under terms of the MIT license.

"""
Base dataset.
In this file you may implement other base datasets that share the same characteristics and which
need the same data loading + transformation pipeline. The specificities of loading the data or
transforming it may be extended through class inheritance in a specific dataset file.
"""


import abc
import itertools
import os
import os.path as osp
import pickle
import random
from typing import Any, List, Optional, Tuple

import blosc2
import numpy as np
import open3d as o3d
import torch
from bps_torch.tools import sample_grid_cube, sample_sphere_uniform
from hydra.utils import get_original_cwd
from metabatch import TaskSet


class BaseDataset(TaskSet, abc.ABC):
    def __init__(
        self,
        split: str,
        validation_objects: int,
        test_objects: int,
        perturbation_level: int,
        obj_ptcld_size: int,
        bps_dim: int,
        min_views_per_grasp: int,
        max_views_per_grasp: int,
        right_hand_only: bool,
        center_on_object_com: bool,
        tiny: bool,
        augment: bool,
        n_augs: int,
        seed: int,
        debug: bool,
        rescale: str,
        remap_bps_distances: bool,
        exponential_map_w: float,
        random_anchor_assignment: bool,
        dataset_name: str,
        use_deltas: bool,
        use_bps_grid: bool,
        load_pointclouds: bool = False,  # For GraspTTA, set to True
        noisy_samples_per_grasp: Optional[int] = None,
    ) -> None:
        # For GRAB, noisy_samples_per_grasp is actually the number of frames in the sequence. At
        # training time it doesn't matter because we sample a random subset of these frames. But at
        # test time we need to go through the entire sequence. By setting noisy_samples_per_grasp
        # to None, we'll figure out the number of frames in the sequence and use that as the number
        # of noisy samples per grasp.
        seq_len = (
            noisy_samples_per_grasp if noisy_samples_per_grasp is not None else 100
        )

        # This feels super hacky because I hadn't designed metabatch to be used this way. It was
        # only meant to be used with the traditional context + target paradigm. This will work but
        # requires min_pts=1 and max_ctx_pts=1, as well as using n_target. Don't change any of
        # these defaults or it will break for this case.
        seq_len = 1 if seq_len == 0 else seq_len  # TODO: wtf is this??
        assert seq_len >= max_views_per_grasp
        super().__init__(
            min_pts=min_views_per_grasp,
            max_ctx_pts=max_views_per_grasp,
            max_tgt_pts=max_views_per_grasp
            + 1,  # This is actually irrelevant in our case! Just needs to be higher than max_ctx_pts
            total_tgt_pts=seq_len,
            eval=False,
            predict_full_target=False,
            predict_full_target_during_eval=False,
        )
        self._load_pointclouds = load_pointclouds
        self._mm_unit = 1.0
        self._split = split
        self._validation_objects = validation_objects
        self._test_objects = test_objects
        self._obj_ptcld_size = obj_ptcld_size
        self._right_hand_only = right_hand_only
        self._perturbation_level = perturbation_level
        self._augment = augment and split == "train"
        self._n_augs = n_augs
        self._bps_dim = bps_dim
        self._seq_len = noisy_samples_per_grasp
        self._random_anchor_assignment = random_anchor_assignment
        self._seq_lengths = []  # For variable length sequences (GRAB)
        self._dataset_name = dataset_name
        self._use_bps_grid = use_bps_grid
        # self._perturbations = [] # TODO: Implement
        self._cache_dir = osp.join(
            get_original_cwd(), "data", f"{dataset_name}_preprocessed"
        )
        self._eval_mode = False
        if not osp.isdir(self._cache_dir):
            os.makedirs(self._cache_dir)
        grid_len = None
        if use_bps_grid:
            grid_len = int(round(self._bps_dim ** (1 / 3)))
            assert (
                grid_len % 2 == 0
            ), f"Grid length must be even. Got {grid_len} for bps_dim={self._bps_dim}."

        bps_path = osp.join(
            get_original_cwd(),
            "data",
            f"bps_{f'{grid_len}-grid' if use_bps_grid else self._bps_dim}_{rescale}-rescaled.pkl",
        )
        anchor_indices_path = osp.join(
            get_original_cwd(),
            "data",
            f"anchor_indices_{self._bps_dim}_{'random' if random_anchor_assignment else 'ordered'}.pkl",
        )
        if osp.isfile(bps_path):
            with open(bps_path, "rb") as f:
                bps = pickle.load(f)
        else:
            if use_bps_grid:
                bps = sample_grid_cube(
                    grid_size=grid_len,
                    n_dims=3,
                    minv=-0.1 if rescale == "none" else -0.6,
                    maxv=0.1 if rescale == "none" else 0.6,
                ).cpu()
            else:
                bps = sample_sphere_uniform(
                    n_points=self._bps_dim,
                    n_dims=3,
                    radius=0.2 if rescale == "none" else 0.6,
                    random_seed=1995,
                ).cpu()
            with open(bps_path, "wb") as f:
                pickle.dump(bps, f)
        if osp.isfile(anchor_indices_path):
            with open(anchor_indices_path, "rb") as f:
                anchor_indices = pickle.load(f)
        else:
            anchor_indices = (
                torch.arange(0, 32).repeat((self._bps_dim // 32,)).cpu().numpy()
            )
            if random_anchor_assignment:
                random.Random(1995).shuffle(anchor_indices)
            with open(anchor_indices_path, "wb") as f:
                pickle.dump(anchor_indices, f)
        self._bps = bps
        self._anchor_indices = torch.from_numpy(anchor_indices).type(torch.int64)
        self._center_on_object_com = center_on_object_com
        self._rescale = rescale
        self._remap_bps_distances = remap_bps_distances
        self._exponential_map_w = exponential_map_w
        self._use_deltas = use_deltas
        self._observations_number = None
        self._n_combinations = None
        self._combinations = None
        self._debug = debug
        (
            objects_w_contacts,
            grasps,
            dataset_name,
        ) = self._load_objects_and_grasps(tiny, split, seed=seed)
        assert len(objects_w_contacts) == len(grasps)
        assert len(grasps) > 0
        self._sample_paths: List[List[str]] = self._load(
            split, objects_w_contacts, grasps, dataset_name
        )
        assert len(self._sample_paths) > 0

    @property
    def use_bps_grid(self):
        return self._use_bps_grid

    @property
    def use_deltas(self):
        return self._use_deltas

    @property
    def eval_anchor_assignment(self):
        return False

    @property
    def eval_observation_plateau(self):
        return False

    @property
    def theta_dim(self):
        raise NotImplementedError

    @property
    def name(self) -> str:
        return self._dataset_name.lower()

    @property
    def base_unit(self) -> float:
        return self._mm_unit

    @property
    def remap_bps_distances(self) -> bool:
        return self._remap_bps_distances

    @property
    def exponential_map_w(self) -> float:
        return self._exponential_map_w

    @property
    def bps_dim(self) -> int:
        return self._bps_dim

    @property
    def is_right_hand_only(self) -> bool:
        return self._right_hand_only

    @property
    def bps(self) -> torch.Tensor:
        return self._bps

    @property
    def anchor_indices(self) -> torch.Tensor:
        return self._anchor_indices

    @property
    def center_on_object_com(self) -> bool:
        return self._center_on_object_com

    def set_observations_number(self, n: int) -> None:
        # This SO thread explains the problem and the (super simple) solution:
        # https://stackoverflow.com/questions/27974126/get-all-n-choose-k-combinations-of-length-n
        self._observations_number = n
        if self._seq_len is not None:
            if self.eval_observation_plateau:
                # We don't wanna go through all combinations since that takes forever on more than
                # 5 observations :( Instead, we'll randomly sample 100 combinations and use those
                # for the evaluation. This should approximate the true accuracy anyways, and we're
                # not interested in very precise numbers here.
                comb = list(itertools.combinations(range(self._seq_len), n))
                self._combinations = (
                    random.sample(comb, 100) if len(comb) > 100 else comb
                )
            else:
                self._combinations = list(
                    itertools.combinations(range(self._seq_len), n)
                )
            self._n_combinations = len(self._combinations)
        else:
            # We need to do things differently for GRAB, where we have sequences of variable
            # length. In each sequence, we want to sample N observations but still predict for
            # each frame in the sequence. The N observations include that frame, so for the first
            # frame we need to samples N times frame 0, and N-1 times frame 1, etc.
            self._n_combinations = None
            self._seq_lengths = [len(seq) for seq in self._sample_paths]

    def _mine_neg_pos_pairs(self):
        """
        Mine negative-positive pairs for the training split using the Procrustes distance.
        """
        raise NotImplementedError

    @abc.abstractmethod
    def _load(
        self,
        split: str,
        objects_w_contacts: List,
        grasps: List,
        dataset_name: str,
    ) -> List[List[str]]:
        """
        Returns a list of noisy grasp sequences. Each grasp sequence is a list of noisy grasp paths.
        """
        # Implement this
        raise NotImplementedError

    def __len__(self) -> int:
        if self._split == "test":
            assert (
                self._observations_number is not None
            ), "You must set the number of observations for the test split."
            if self._seq_len is not None:
                return len(self._sample_paths) * self._n_combinations
            else:
                # We need to do things differently for GRAB, where we have sequences of variable
                # length. In each sequence, we want to sample N observations but still predict for
                # each frame in the sequence. The N observations include that frame, so for the first
                # frame we need to samples N times frame 0, and N-1 times frame 1, etc.
                return sum([len(seq) for seq in self._sample_paths])
        else:
            return len(self._sample_paths)

    def set_eval_mode(self, eval: bool) -> None:
        self._eval_mode = eval

    def disable_augs(self) -> None:
        self._augment = False

    def _load_objects_and_grasps(
        self, tiny: bool, split: str, seed: int = 0
    ) -> Tuple[List[Any], List[Any], str]:
        """
        Returns a list of object mesh paths, a list of grasp sequence paths associated, and the dataset name.
        """
        raise NotImplementedError

    def __gettask__(
        self, idx: int, n_context: int, n_target: int
    ) -> Tuple[List[Tuple], List[Tuple]]:
        if self._split == "test" and self._seq_len is not None:
            assert (
                self._observations_number is not None
            ), "You must set the number of observations for the test split."
            sequence_idx = idx // self._n_combinations
            sample_idx = idx % self._n_combinations
        elif self._split == "test" and self._seq_len is None:
            assert (
                self._observations_number is not None
            ), "You must set the number of observations for the test split."
            # This is for GRAB when we need to do this differently for each sequence because they
            # are of variable length.
            acc = 0
            for i, seq_len in enumerate(self._seq_lengths):
                if idx < (seq_len + acc):
                    sequence_idx = i
                    break
                acc += seq_len
            sample_idx = idx - acc

        noisy_grasp_sequence = self._sample_paths[
            idx if not self._split == "test" else sequence_idx
        ]
        assert noisy_grasp_sequence is not None
        # n_context = min(len(noisy_grasp_sequence), n_context) # Can't do that because other
        # workers won't be aware of len(noisy_grasp_sequence) since each batch element is a
        # different grasp sequence.
        assert n_context <= len(noisy_grasp_sequence)
        if self._split == "test":
            if self._combinations is not None:  # ContactPose
                # If we're testing/evaluating the model, we want to go through the entire task for
                # ContactPoseDataset and all unique combinations noisy grasp samples for a given number of
                # observations.
                samples_paths = [
                    noisy_grasp_sequence[i] for i in self._combinations[sample_idx]
                ]
            else:
                # GRAB (variable sequence length, going frame by frame with previous
                # self._observations_number frames in the context window
                # Sample self._observations_number frames which are preceiding the current frame
                # (sample_idx) in the sequence sequence_idx.
                samples_paths = [
                    noisy_grasp_sequence[
                        max(0, sample_idx - self._observations_number + i + 1)
                    ]
                    for i in range(self._observations_number)
                ]
        else:  # Training / validation
            # Randomly sample n_context grasps from the grasp sequence (ignore n_target since we're not
            # doing meta-learning here). We want a random subset of cardinality n_context from the grasp
            # sequence, but they must follow each other in the sequence. So we randomly sample a starting
            # index and then take the next n_context elements.
            start_idx = torch.randint(
                low=0, high=len(noisy_grasp_sequence) - n_context + 1, size=(1,)
            ).item()
            samples_paths = noisy_grasp_sequence[start_idx : start_idx + n_context]

        (
            choir,
            rescaled_ref_pts,
            scalar,
            hand_idx,
            theta,
            beta,
            rot_6d,
            trans,
            joints,
            anchors,
            anchor_obj_dists,
            gt_choir,
            gt_rescaled_ref_pts,
            gt_scalar,
            gt_joints,
            gt_anchors,
            gt_theta,
            gt_beta,
            gt_rot_6d,
            gt_trans,
            gt_contact_gaussians,
            gt_anchor_obj_dists,
            mesh_pths,
            gt_obj_pts,
            gt_obj_contacts,
        ) = (
            [],
            [],
            [],
            [],
            [],
            [],
            [],
            [],
            [],
            [],
            [],
            [],
            [],
            [],
            [],
            [],
            [],
            [],
            [],
            [],
            [],
            [],
            [],
        )

        for sample_path in samples_paths:
            success = False
            failures = 0
            while not success:
                try:
                    with open(sample_path, "rb") as f:
                        compressed_pkl = f.read()
                        sample, label, mesh_pth = pickle.loads(
                            blosc2.decompress(compressed_pkl)
                        )
                except RuntimeError as e:
                    if failures == 5:
                        os.remove(sample_path)
                        raise e
                    print(
                        f"Couldn't decompress {sample_path}! Trying again ({failures}/5)"
                    )
                    failures += 1
                else:
                    success = True

            obj_mesh = o3d.io.read_triangle_mesh(mesh_pth)
            obj_pt_samples = np.asarray(obj_mesh.sample_points_uniformly(3000).points)

            obj_dists = torch.cdist(
                torch.from_numpy(sample[9]).float(),
                torch.from_numpy(obj_pt_samples).float(),
            )
            min_dists, _ = obj_dists.min(dim=1)

            gt_obj_dists = torch.cdist(
                torch.from_numpy(label[4]).float(),
                torch.from_numpy(obj_pt_samples).float(),
            )
            gt_min_dists, _ = gt_obj_dists.min(dim=1)

            choir.append(sample[0])
            gt_choir.append(label[0])
<<<<<<< HEAD
            anchor_obj_dists.append(min_dists)
            gt_anchor_obj_dists.append(gt_min_dists)

            if (
                self._dataset_name.lower() == "contactpose"
                and self._compute_pointclouds
            ):
                obj_pts, obj_contacts = sample_obj_mesh(mesh_pth)
                gt_obj_pts.append(obj_pts)
                gt_obj_contacts.append(obj_contacts)
=======
            if self._dataset_name.lower() == "contactpose" and self._load_pointclouds:
                gt_obj_pts.append(label[-2])
                gt_obj_contacts.append(label[-1])
>>>>>>> ab693a37
            elif self._dataset_name.lower() == "contactpose":
                gt_obj_pts.append(np.zeros(1))
                gt_obj_contacts.append(np.zeros(1))
            theta.append(sample[4])
            beta.append(sample[5])
            rot_6d.append(sample[6])
            trans.append(sample[7])
            gt_theta.append(label[5])
            gt_beta.append(label[6])
            gt_rot_6d.append(label[7])
            gt_trans.append(label[8])
            mesh_pths.append(mesh_pth)
            if self._eval_mode:
                rescaled_ref_pts.append(sample[1])
                scalar.append(sample[2])
                hand_idx.append(sample[3])
                if len(sample) > 8:
                    # To avoid recomputing the dataset for experiments that don't need sample
                    # joints/anchors
                    joints.append(sample[8])
                    anchors.append(sample[9])
                gt_rescaled_ref_pts.append(label[1])
                gt_scalar.append(label[2])
                gt_joints.append(label[3])
                gt_anchors.append(label[4])
                gt_contact_gaussians.append(label[9] if len(label) > 9 else np.zeros(1))

        if self._eval_mode:
            # Some people claim that torch.from_numpy is faster than torch.stack in most cases...
            sample = {
                "choir": torch.from_numpy(np.array([a for a in choir])),
                "rescaled_ref_pts": torch.from_numpy(
                    np.array([a for a in rescaled_ref_pts])
                ),
                "scalar": torch.from_numpy(np.array([a.squeeze() for a in scalar])),
                "is_rhand": torch.from_numpy(np.array([a for a in hand_idx])),
                "theta": torch.from_numpy(np.array([a for a in theta])),
                "beta": torch.from_numpy(np.array([a for a in beta])),
                "rot": torch.from_numpy(np.array([a for a in rot_6d])),
                "trans": torch.from_numpy(np.array([a for a in trans])),
                "joints": torch.from_numpy(np.array([a for a in joints])),
                "anchors": torch.from_numpy(np.array([a for a in anchors])),
                "anchor_obj_dists": torch.from_numpy(
                    np.array([a for a in anchor_obj_dists])
                ),
            }
            label = {
                "choir": torch.from_numpy(np.array([a for a in gt_choir])),
                "rescaled_ref_pts": torch.from_numpy(
                    np.array([a for a in gt_rescaled_ref_pts])
                ),
                "scalar": torch.from_numpy(np.array([a.squeeze() for a in gt_scalar])),
                "joints": torch.from_numpy(np.array([a for a in gt_joints])),
                "anchors": torch.from_numpy(np.array([a for a in gt_anchors])),
                "theta": torch.from_numpy(np.array([a for a in gt_theta])),
                "beta": torch.from_numpy(np.array([a for a in gt_beta])),
                "rot": torch.from_numpy(np.array([a for a in gt_rot_6d])),
                "trans": torch.from_numpy(np.array([a for a in gt_trans])),
                "contact_gaussians": torch.from_numpy(
                    np.array([a for a in gt_contact_gaussians])
                ),
                "anchor_obj_dists": torch.from_numpy(
                    np.array([a for a in gt_anchor_obj_dists])
                ),
            }
        else:
            # This will hopefully save a lot of memory and allow to bump up the batch size during
            # training :) :)
            # In retrospect: it didn't. The whole project has mutated several times into its final
            # ugly form.
            sample = {
                "choir": torch.from_numpy(np.array([a for a in choir])),
                "anchor_obj_dists": torch.from_numpy(
                    np.array([a for a in anchor_obj_dists])
                ),
                "theta": torch.from_numpy(np.array([a for a in theta])),
                "beta": torch.from_numpy(np.array([a for a in beta])),
                "rot": torch.from_numpy(np.array([a for a in rot_6d])),
                "trans": torch.from_numpy(np.array([a for a in trans])),
            }
            label = {
                "choir": torch.from_numpy(np.array([a for a in gt_choir])),
                "anchor_obj_dists": torch.from_numpy(
                    np.array([a for a in gt_anchor_obj_dists])
                ),
                "theta": torch.from_numpy(np.array([a for a in gt_theta])),
                "beta": torch.from_numpy(np.array([a for a in gt_beta])),
                "rot": torch.from_numpy(np.array([a for a in gt_rot_6d])),
                "trans": torch.from_numpy(np.array([a for a in gt_trans])),
            }

        if self._dataset_name.lower() == "contactpose":
            label["obj_pts"] = torch.from_numpy(
                np.array([a for a in gt_obj_pts])
            ).float()
            label["obj_contacts"] = torch.from_numpy(
                np.array([a for a in gt_obj_contacts])
            ).float()

        else:
            label["obj_pts"] = torch.tensor(0.0)
            label["obj_contacts"] = torch.tensor(0.0)
        return sample, label, mesh_pths<|MERGE_RESOLUTION|>--- conflicted
+++ resolved
@@ -460,22 +460,12 @@
 
             choir.append(sample[0])
             gt_choir.append(label[0])
-<<<<<<< HEAD
             anchor_obj_dists.append(min_dists)
             gt_anchor_obj_dists.append(gt_min_dists)
 
-            if (
-                self._dataset_name.lower() == "contactpose"
-                and self._compute_pointclouds
-            ):
-                obj_pts, obj_contacts = sample_obj_mesh(mesh_pth)
-                gt_obj_pts.append(obj_pts)
-                gt_obj_contacts.append(obj_contacts)
-=======
             if self._dataset_name.lower() == "contactpose" and self._load_pointclouds:
                 gt_obj_pts.append(label[-2])
                 gt_obj_contacts.append(label[-1])
->>>>>>> ab693a37
             elif self._dataset_name.lower() == "contactpose":
                 gt_obj_pts.append(np.zeros(1))
                 gt_obj_contacts.append(np.zeros(1))
