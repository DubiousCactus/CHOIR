#! /usr/bin/env python3
# vim:fenc=utf-8
#
# Copyright © 2023 Théo Morales <theo.morales.fr@gmail.com>
#
# Distributed under terms of the MIT license.

"""
Visualization utilities.
"""

import os
from typing import Any, Dict, List, Optional, Tuple, Union

import numpy as np
import open3d
import pyvista as pv
<<<<<<< HEAD

try:
    import scenepic as sp
except:
    print(
        "scenepic not installed. Some visualization functions will not work. (I know it's not available on Apple Silicon :("
    )
=======
>>>>>>> 979d2aea
import torch
from trimesh import Trimesh

import conf.project as project_conf
from model.affine_mano import AffineMANO
from utils import to_cuda, to_cuda_
from utils.dataset import drop_fingertip_joints, snap_to_original_mano
from utils.training import optimize_pose_pca_from_choir


def add_choir_to_plot(
    plot, bps, choir, ref_pts, anchors, hand_mesh=None, hand_only=False, hand_color=None
):
    if len(choir.shape) == 3:
        choir = choir[0]
    if len(ref_pts.shape) == 3:
        ref_pts = ref_pts[0]
    if len(anchors.shape) == 3:
        anchors = anchors[0]
    plot.add_points(
        ref_pts.cpu().numpy(),
        color="blue",
        name="target_points",
        opacity=0.9,
    )

    if not hand_only:
        min_dist, max_dist = choir[:, 1].min(), choir[:, 1].max()
        max_dist = max_dist + 1e-6
        for i in range(bps.shape[0]):
            # The color is proportional to the distance to the anchor. It is in hex format.
            # It is obtained from min-max normalization of the distance in the choir field,
            # without known range. The color range is 0 to 16777215.
            index = i % 32
            anchor = anchors[index, :]
            color = int((choir[i, 1] - min_dist) / (max_dist - min_dist) * 16777215)
            plot.add_lines(
                np.array(
                    [
                        bps[i, :].cpu().numpy(),
                        anchor.cpu().numpy(),
                    ]
                ),
                width=1,
                color="#" + hex(color)[2:].zfill(6),
                name=f"anchor_ray{i}",
            )
    if hand_mesh is not None:
        plot.add_mesh(
            hand_mesh,
            opacity=0.4,
            name="hand_mesh",
            smooth_shading=True,
            **(dict(color=hand_color) if hand_color is not None else {}),
        )
    for i in range(anchors.shape[0]):
        plot.add_mesh(
            pv.Cube(
                center=anchors[i].cpu().numpy(),
                x_length=3e-3,
                y_length=3e-3,
                z_length=3e-3,
            ),
            color="yellow",
            name=f"anchor{i}",
        )


def visualize_model_predictions_with_multiple_views(
    model: torch.nn.Module,
    batch: Union[Tuple, List, torch.Tensor],
    step: int,
    bps: torch.Tensor,
    anchor_indices: torch.Tensor,
    bps_dim: int,
    remap_bps_distances: bool,
    dataset: str,
    theta_dim: str,
    exponential_map_w: Optional[float] = None,
    temporal: bool = False,
    **kwargs,
) -> None:
    assert bps_dim == bps.shape[0]
    # x, y, mesh_pths = batch  # type: ignore
    # samples, labels = get_dict_from_sample_and_label_tensors(x, y, theta_dim=theta_dim)
    samples, labels, _ = batch
    if not project_conf.HEADLESS:
        # ============ Get the first element of the batch ============
        input_scalar = samples["scalar"][0].view(-1, *samples["scalar"].shape[2:])
        choir_gt = labels["choir"][0, -1].unsqueeze(0)
        input_choirs = samples["choir"][0].view(-1, *samples["choir"].shape[2:])
        input_ref_pts = samples["rescaled_ref_pts"][0].view(
            -1, *samples["rescaled_ref_pts"].shape[2:]
        )
        gt_scalar = (
            labels["scalar"][0, -1].unsqueeze(0)
            if len(labels["scalar"].shape) >= 2
            else labels["scalar"][-1].unsqueeze(0)
        )
        # gt_scalar = labels["scalar"][0].view(-1, *labels["scalar"].shape[2:])
        gt_ref_pts = labels["rescaled_ref_pts"][0, -1].unsqueeze(0)
        # =============================================================

        if dataset.lower() == "grab":
            affine_mano = AffineMANO(
                ncomps=24, flat_hand_mean=True, for_contactpose=False
            ).cuda()
        elif dataset.lower() == "contactpose":
            affine_mano = AffineMANO(
                ncomps=15, flat_hand_mean=False, for_contactpose=True
            ).cuda()
        else:
            raise NotImplementedError(f"Unknown dataset: {dataset}")
        faces = affine_mano.faces
        F = faces.cpu().numpy()
        # ===================================================================================
        # ============ Display MANO fitted to all noisy input CHOIR fields ==================
        pl = pv.Plotter(
            shape=(1, input_choirs.shape[0] + 1), border=False, off_screen=False
        )
        sample_choirs = samples["choir"][0].view(-1, *samples["choir"].shape[2:])
        print(f"[*] Visualizing {input_choirs.shape[0]} noisy CHOIR fields.")
        for k, v in samples.items():
            print(f"-> {k}: {v.shape}")
        use_smplx = False  # TODO: for now I'm not interested in using it
        with torch.set_grad_enabled(True):
            (
                _,
                _,
                _,
                _,
                anchors_pred,
                verts_pred,
                joints_pred,
            ) = optimize_pose_pca_from_choir(
                sample_choirs,
                bps=bps,
                anchor_indices=anchor_indices,
                scalar=input_scalar,
                is_rhand=samples["is_rhand"][0],
                # max_iterations=5000,
                max_iterations=1000,
                loss_thresh=1e-6,
                lr=8e-2,
                use_smplx=use_smplx,
                dataset=dataset,
                remap_bps_distances=remap_bps_distances,
                exponential_map_w=exponential_map_w,
                initial_params={
                    k: v[0]
                    for k, v in samples.items()
                    if k
                    in ["theta", ("vtemp" if use_smplx else "beta"), "rot", "trans"]
                },
                beta_w=1e-4,
                theta_w=1e-7,
                choir_w=1000,
                # max_iterations=8000,
                # lr=1e-1,
            )
        for i in range(input_choirs.shape[0]):
            pl.subplot(0, i)
            V = verts_pred[i].cpu().numpy()
            tmesh = Trimesh(V, F)
            hand_mesh = pv.wrap(tmesh)
            add_choir_to_plot(
                pl,
                bps / input_scalar[i],
                input_choirs[i] / input_scalar[i],
                input_ref_pts[i] / input_scalar[i],
                anchors_pred[i],
                hand_mesh,
                hand_only=True,
            )
        # ===================================================================================

        # ================== Optimize MANO on model prediction =========================
        y_hat = model(samples["choir"], use_mean=True)
        mano_params_gt = {
            "pose": labels["theta"],
            "beta": labels["beta"],
            "rot_6d": labels["rot"],
            "trans": labels["trans"],
        }
        mano_params_gt = {k: v[0, -1].unsqueeze(0) for k, v in mano_params_gt.items()}
        gt_pose, gt_shape, gt_rot_6d, gt_trans = tuple(mano_params_gt.values())
        verts_gt, joints_gt = affine_mano(gt_pose, gt_shape, gt_rot_6d, gt_trans)
        anchors_gt = affine_mano.get_anchors(verts_gt)
        with torch.set_grad_enabled(True):
            # Use first batch element and views as batch dimension.
            choir_pred = y_hat["choir"][0].unsqueeze(0)
            print(
                "Mean scalar: ",
                torch.mean(input_scalar).unsqueeze(0).to(input_scalar.device),
            )
            (
                _,
                _,
                _,
                _,
                anchors_pred,
                verts_pred,
                joints_pred,
            ) = optimize_pose_pca_from_choir(
                choir_pred,
                bps=bps,
                anchor_indices=anchor_indices,
                scalar=torch.mean(input_scalar)
                .unsqueeze(0)
                .to(input_scalar.device),  # TODO: What should I do here?
                is_rhand=samples["is_rhand"][0],
                max_iterations=400,
                loss_thresh=1e-7,
                lr=8e-2,
                # max_iterations=8000,
                # lr=1e-1,
                use_smplx=use_smplx,
                dataset=dataset,
                remap_bps_distances=remap_bps_distances,
                exponential_map_w=exponential_map_w,
                initial_params={
                    k: v[0, -1].unsqueeze(0)
                    for k, v in samples.items()
                    if k
                    in ["theta", ("vtemp" if use_smplx else "beta"), "rot", "trans"]
                },
                beta_w=1e-4,
                theta_w=1e-8,
                choir_w=1000,
            )
        # ============ Display the ground truth CHOIR field with the GT MANO ================
        V_gt = verts_gt[0].cpu().numpy()
        tmesh_gt = Trimesh(V_gt, F)
        gt_hand_mesh = pv.wrap(tmesh_gt)
        pl.subplot(0, input_choirs.shape[0])
        add_choir_to_plot(
            pl,
            bps / gt_scalar,
            choir_gt / gt_scalar,
            gt_ref_pts / gt_scalar,
            anchors_gt,
            gt_hand_mesh,
            hand_only=True,
            hand_color="red",
        )
        pl.add_title("Noisy input views", font="courier", color="k", font_size=20)
        pl.link_views()
        pl.set_background("white")  # type: ignore
        pl.add_camera_orientation_widget()
        pl.show(interactive=True)

        # ============ Display the optimized MANO on predicted CHOIR field vs GT CHOIR field ================
        # ====== Metrics and qualitative comparison ======
        # === Anchor error ===
        print(
            f"Anchor error (mm): {torch.norm(anchors_pred - anchors_gt.cuda(), dim=2).mean(dim=1).mean(dim=0) * 1000:.2f}"
        )
        # === MPJPE ===
        pjpe = torch.linalg.vector_norm(
            joints_gt - joints_pred, ord=2, dim=-1
        )  # Per-joint position error (B, N, 21)
        mpjpe = torch.mean(pjpe, dim=-1).item()  # Mean per-joint position error (B, N)
        print(f"MPJPE (mm): {mpjpe * 1000:.2f}")
        root_aligned_pjpe = torch.linalg.vector_norm(
            (joints_gt - joints_gt[:, 0, :]) - (joints_pred - joints_pred[:, 0, :]),
            ord=2,
            dim=-1,
        )  # Per-joint position error (B, N, 21)
        root_aligned_mpjpe = torch.mean(
            root_aligned_pjpe, dim=-1
        ).item()  # Mean per-joint position error (B, N)
        print(f"Root-aligned MPJPE (mm): {root_aligned_mpjpe * 1000:.2f}")
        # ====== MPVPE ======
        # Compute the mean per-vertex position error (MPVPE) between the predicted and ground truth
        # hand meshes.
        pvpe = torch.linalg.vector_norm(
            verts_gt - verts_pred, ord=2, dim=-1
        )  # Per-vertex position error (B, N, 778)
        mpvpe = torch.mean(pvpe, dim=-1).item()  # Mean per-vertex position error (B, N)
        print(f"MPVPE (mm): {mpvpe * 1000:.2f}")

        V = verts_pred[0].cpu().numpy()
        tmesh = Trimesh(V, F)
        # hand_mesh = pv.wrap(tmesh)

        visualize_MANO(
            tmesh, obj_ptcld=input_ref_pts[0] / input_scalar[0], gt_hand=gt_hand_mesh
        )


def visualize_model_predictions(
    model: torch.nn.Module,
    batch: Union[Tuple, List, torch.Tensor],
    step: int,
    bps: torch.Tensor,
    anchor_indices: torch.Tensor,
    bps_dim: int,
    dataset: str,
    **kwargs,
) -> None:
    assert bps_dim == bps.shape[0]
    x, y = batch  # type: ignore
    noisy_choir, rescaled_ref_pts, input_scalar = x
    (
        choir_gt,
        # anchor_deltas,
        gt_rescaled_ref_pts,
        scalar_gt,
        joints_gt,
        anchors_gt,
        pose_gt,
        beta_gt,
        rot_gt,
        trans_gt,
    ) = y
    if not project_conf.HEADLESS:
        pred = model(noisy_choir)
        choir_pred = pred["choir"]
        mano_params_gt = {
            "pose": pose_gt,
            "beta": beta_gt,
            "rot_6d": rot_gt,
            "trans": trans_gt,
        }
        visualize_CHOIR_prediction(
            choir_pred,
            choir_gt,
            # pcl_mean,
            # pcl_scalar,
            bps,
            anchor_indices,
            input_scalar,
            scalar_gt,
            rescaled_ref_pts,
            gt_rescaled_ref_pts,
            mano_params_gt,
            bps_dim=bps_dim,
            dataset=dataset,
        )
    if project_conf.USE_WANDB:
        # TODO: Log a few predictions and the ground truth to wandb.
        # wandb.log({"pointcloud": wandb.Object3D(ptcld)}, step=step)
        # raise NotImplementedError("Visualization is not implemented for wandb.")
        pass


def visualize_ddpm_generation(
    model: torch.nn.Module,
    batch: Union[Tuple, List, torch.Tensor],
    step: int,
    bps: torch.Tensor,
    anchor_indices: torch.Tensor,
    bps_dim: int,
    dataset: str,
    use_deltas: bool,
    **kwargs,
) -> None:
    assert bps_dim == bps.shape[0]
    samples, labels, _ = batch
    if not project_conf.HEADLESS:
        choir_pred = model.generate(2)[0].unsqueeze(
            0
        )  # Problems with batchnorm if batchsize is 1!
        if use_deltas:
            choir_pred = torch.cat(
                (
                    torch.linalg.norm(choir_pred[..., :3], dim=-1).unsqueeze(-1),
                    torch.linalg.norm(choir_pred[..., 3:], dim=-1).unsqueeze(-1),
                ),
                dim=-1,
            )
        choir_pred = torch.cat((torch.zeros_like(choir_pred), choir_pred), dim=-1)
        mano_params_gt = {
            "pose": labels["theta"],
            "beta": labels["beta"],
            "rot_6d": labels["rot"],
            "trans": labels["trans"],
        }
        if dataset.lower() == "grab":
            affine_mano = to_cuda_(
                AffineMANO(ncomps=24, flat_hand_mean=True, for_contactpose=False)
            )
        elif dataset.lower() == "contactpose":
            affine_mano = to_cuda_(
                AffineMANO(ncomps=15, flat_hand_mean=False, for_contactpose=True)
            )
        else:
            raise NotImplementedError(f"Unknown dataset: {dataset}")
        mano_params_gt = {k: v[0, -1].unsqueeze(0) for k, v in mano_params_gt.items()}
        gt_pose, gt_shape, gt_rot_6d, gt_trans = tuple(mano_params_gt.values())
        # gt_verts, _ = affine_mano(gt_pose, gt_shape, gt_rot_6d, gt_trans)
        gt_verts = to_cuda_(torch.zeros((1, 778, 3)))
        visualize_CHOIR_prediction(
            choir_pred,
            labels["choir"],
            bps,
            anchor_indices,
            samples["scalar"][0].unsqueeze(-1),
            labels["scalar"][0].unsqueeze(-1),
            samples["rescaled_ref_pts"],
            labels["rescaled_ref_pts"],
            gt_verts,
            labels["joints"],
            labels["anchors"],
            is_rhand=samples["is_rhand"][0][0].bool().item(),
            use_smplx=False,
            dataset=dataset,
            remap_bps_distances=kwargs["remap_bps_distances"],
            exponential_map_w=kwargs["exponential_map_w"],
            plot_choir=False,
            use_deltas=use_deltas,
        )
    if project_conf.USE_WANDB:
        # TODO: Log a few predictions and the ground truth to wandb.
        # wandb.log({"pointcloud": wandb.Object3D(ptcld)}, step=step)
        # raise NotImplementedError("Visualization is not implemented for wandb.")
        pass


# TODO: Refactor the 2 following functions. It's too WET!!!
@to_cuda
def visualize_CHOIR_prediction(
    choir_pred: torch.Tensor,
    choir_gt: torch.Tensor,
    bps: torch.Tensor,
    anchor_indices: torch.Tensor,
    input_scalar: torch.Tensor,
    gt_scalar: torch.Tensor,
    input_ref_pts: torch.Tensor,
    gt_ref_pts: torch.Tensor,
    gt_verts: torch.Tensor,
    gt_joints: torch.Tensor,
    gt_anchors: torch.Tensor,
    is_rhand: bool,
    use_smplx: bool,
    dataset: str,
    remap_bps_distances: bool,
    exponential_map_w: Optional[float] = None,
    plot_choir: bool = True,
    use_deltas: bool = False,
):
    # ============ Get the first element of the batch ============
    if len(choir_pred.shape) > 2:
        choir_pred = choir_pred[0].unsqueeze(0)
    if len(choir_gt.shape) > 2:
        choir_gt = choir_gt[0].unsqueeze(0)
    if len(bps.shape) > 2:
        bps = bps[0].unsqueeze(0)
    if len(input_scalar.shape) > 2:
        input_scalar = input_scalar[0].unsqueeze(0)
    if len(input_ref_pts.shape) > 2:
        input_ref_pts = input_ref_pts[0].unsqueeze(0)
    if len(gt_scalar.shape) > 2:
        gt_scalar = gt_scalar[0].unsqueeze(0)
    if len(gt_ref_pts.shape) > 2:
        gt_ref_pts = gt_ref_pts[0].unsqueeze(0)
    if len(gt_joints.shape) > 2:
        gt_joints = gt_joints[0].unsqueeze(0)
    if len(gt_anchors.shape) > 2:
        gt_anchors = gt_anchors[0].unsqueeze(0)
    # =============================================================
    if use_deltas:
        # TODO: directly plot the delta vectors?
        print("Converting deltas to distances...")
        _choir_pred = torch.cat(
            (
                torch.linalg.norm(choir_pred[..., :3], dim=-1).unsqueeze(-1),
                torch.linalg.norm(choir_pred[..., 3:], dim=-1).unsqueeze(-1),
            ),
            dim=-1,
        )
        _choir_gt = torch.cat(
            (
                torch.linalg.norm(choir_gt[..., :3], dim=-1).unsqueeze(-1),
                torch.linalg.norm(choir_gt[..., 3:], dim=-1).unsqueeze(-1),
            ),
            dim=-1,
        )
    else:
        _choir_pred = choir_pred
        _choir_gt = choir_gt

    affine_mano = to_cuda_(AffineMANO())
    faces = affine_mano.faces
    F = faces.cpu().numpy()

    # ============ Optimize MANO on the predicted CHOIR field to visualize it ============
    with torch.set_grad_enabled(True):
        (
            pose,
            shape,
            rot_6d,
            trans,
            anchors_pred,
            verts_pred,
            joints_pred,
        ) = optimize_pose_pca_from_choir(
            _choir_pred,
            bps=bps,
            anchor_indices=anchor_indices.int(),
            scalar=input_scalar,
            is_rhand=is_rhand,
            use_smplx=use_smplx,
            dataset=dataset,
            remap_bps_distances=remap_bps_distances,
            exponential_map_w=exponential_map_w,
            max_iterations=1000,
            loss_thresh=1e-6,
            lr=8e-2,
            beta_w=1e-1,
            theta_w=1e-7,
            choir_w=1000,
        )
    # ====== Metrics and qualitative comparison ======
    # === Anchor error ===
    print(
        f"Anchor error (mm): {torch.norm(anchors_pred - gt_anchors.to(anchors_pred.device), dim=2).mean(dim=1).mean(dim=0).item() * 1000:.2f}"
    )
    # === MPJPE ===
    if gt_joints.shape[1] == 16 and joints_pred.shape[1] == 21:
        # SMPL-X ground-truth but MANO prediction.
        # This was obtained with SMPL-X which doesn't include fingertips, so we'll drop them for
        # the prediction if we used MANO.
        # Reorder the joints to match the SMPL-X order
        # (https://github.com/lixiny/manotorch/blob/5738d327a343e7533ad60da64d1629cedb5ae9e7/manotorch/manolayer.py#L240):
        joints_pred = snap_to_original_mano(joints_pred)
        joints_pred = drop_fingertip_joints(joints_pred, definition="mano")
    elif gt_joints.shape[1] == 21 and joints_pred.shape[1] == 16:
        # MANO ground-truth but SMPL-X prediction.
        gt_joints = snap_to_original_mano(gt_joints)
        gt_joints = drop_fingertip_joints(gt_joints, definition="mano")

    pjpe = torch.linalg.vector_norm(
        gt_joints - joints_pred, ord=2, dim=-1
    )  # Per-joint position error (B, N, 21)
    mpjpe = torch.mean(pjpe, dim=-1).item()  # Mean per-joint position error (B, N)
    print(f"MPJPE (mm): {mpjpe * 1000:.2f}")
    root_aligned_pjpe = torch.linalg.vector_norm(
        (gt_joints - gt_joints[:, 0, :]) - (joints_pred - joints_pred[:, 0, :]),
        ord=2,
        dim=-1,
    )  # Per-joint position error (B, N, 21)
    root_aligned_mpjpe = torch.mean(
        root_aligned_pjpe, dim=-1
    ).item()  # Mean per-joint position error (B, N)
    print(f"Root-aligned MPJPE (mm): {root_aligned_mpjpe * 1000:.2f}")
    # ====== MPVPE ======
    # Compute the mean per-vertex position error (MPVPE) between the predicted and ground truth
    # hand meshes.
    pvpe = torch.linalg.vector_norm(
        gt_verts - verts_pred, ord=2, dim=-1
    )  # Per-vertex position error (B, N, 778)
    mpvpe = torch.mean(pvpe, dim=-1).item()  # Mean per-vertex position error (B, N)
    print(f"MPVPE (mm): {mpvpe * 1000:.2f}")

    V = verts_pred[0].cpu().numpy()
    tmesh = Trimesh(V, F)
    hand_mesh = pv.wrap(tmesh)

    V_gt = gt_verts[0].cpu().numpy()
    tmesh_gt = Trimesh(V_gt, F)
    gt_hand_mesh = pv.wrap(tmesh_gt)
    visualize_MANO(
        tmesh, obj_ptcld=input_ref_pts[0] / input_scalar[0], gt_hand=gt_hand_mesh
    )
    # ===================================================================================
    if plot_choir:
        pl = pv.Plotter(shape=(1, 2), border=False, off_screen=False)
        pl.subplot(0, 0)
        add_choir_to_plot(
            pl,
            bps / input_scalar,
            _choir_pred / input_scalar,
            input_ref_pts / input_scalar,
            anchors_pred,
            hand_mesh,
        )
        # ===================================================================================
        # ============ Display the ground truth CHOIR field with the GT MANO ================
        pl.subplot(0, 1)
        add_choir_to_plot(
            pl,
            bps / gt_scalar,
            _choir_gt / gt_scalar,
            gt_ref_pts / gt_scalar,
            gt_anchors,
            gt_hand_mesh,
        )
        pl.link_views()
        pl.set_background("white")  # type: ignore
        pl.add_camera_orientation_widget()
        pl.show(interactive=True)


def visualize_CHOIR(
    choir: torch.Tensor,
    bps: torch.Tensor,
    anchor_indices: torch.Tensor,
    scalar: float,
    # dense_contacts: torch.Tensor,
    verts: torch.Tensor,
    anchors: torch.Tensor,
    # anchor_orientations: torch.Tensor,
    obj_mesh,
    obj_pointcloud,
    reference_obj_points: torch.Tensor,
    affine_mano: AffineMANO,
    use_deltas: bool = False,
):
    assert len(anchors.shape) == 2
    assert len(choir.shape) == 2
    assert len(scalar.shape) == 1
    assert len(verts.shape) == 2
    if torch.is_tensor(scalar):
        scalar = scalar.item()

    if use_deltas:
        # TODO: directly plot the delta vectors?
        _choir = torch.cat(
            (
                torch.linalg.norm(choir[..., :3], dim=-1).unsqueeze(-1),
                torch.linalg.norm(choir[..., 3:], dim=-1).unsqueeze(-1),
            ),
            dim=-1,
        )
    else:
        _choir = choir
    n_anchors = anchors.shape[0]
    faces = affine_mano.faces
    V = scalar * verts.cpu().numpy()
    F = faces.cpu().numpy()
    tmesh = Trimesh(V, F)
    hand_mesh = pv.wrap(tmesh)

    pl = pv.Plotter(shape=(2, 2), border=False, off_screen=False)
    pl.subplot(0, 0)
    pl.add_mesh(
        hand_mesh,
        opacity=0.4,
        name="hand_mesh",
        smooth_shading=True,
        # scalars=dense_contacts.cpu().numpy(),
        # cmap="jet",
    )
    obj_tmesh = Trimesh(obj_mesh.vertices, obj_mesh.triangles)
    obj_tmesh.apply_scale(scalar)
    obj_mesh_pv = pv.wrap(obj_tmesh)
    pl.add_mesh(
        obj_mesh_pv, opacity=0.3, name="obj_mesh", smooth_shading=True, color="red"
    )
    for i in range(n_anchors):
        pl.add_mesh(
            pv.Cube(
                center=scalar * anchors[i].cpu().numpy(),
                x_length=5e-3,
                y_length=5e-3,
                z_length=5e-3,
            ),
            color="yellow",
            name=f"anchor{i}",
        )
    # pl.add_axes_at_origin(line_width=1, labels_off=True)

    # Now we're gonna plot the CHOIR field. For each point in the target point cloud, we'll plot a
    # ray from the point to the closest anchor. The ray will be colored according to the distance
    # to the anchor.
    pl.subplot(0, 1)
    pl.add_points(
        reference_obj_points.cpu().numpy(),
        color="blue",
        name="target_points",
        opacity=0.9,
    )
    pl.add_points(
        scalar * obj_pointcloud.cpu().numpy(),
        color="red",
        name="base_ptcld",
        opacity=0.2,
    )
    pl.add_points(bps.cpu().numpy(), color="green", name="basis_points", opacity=0.9)
    assert len(bps.shape) == len(reference_obj_points.shape)
    rescaled_anchors = anchors * scalar
    for i in range(bps.shape[0]):
        # index = i % n_anchors
        index = anchor_indices[i]
        anchor = rescaled_anchors[index, :]
        # The color is proportional to the distance to the anchor. It is in hex format.
        # It is obtained from min-max normalization of the distance in the choir field,
        # without known range. The color range is 0 to 16777215.
        obj_color = int(
            (_choir[i, 0] - _choir[:, 0].min())
            / (_choir[:, 0].max() - _choir[:, 0].min())
            * 16777215
        )
        anchor_color = int(
            (_choir[i, 1] - _choir[:, 1].min())
            / (_choir[:, 1].max() - _choir[:, 1].min())
            * 16777215
        )
        # This is to check that the delta vectors are correct: (should be the same visual
        # result as above)
        # assert np.allclose(
        # np.array([reference_obj_points[i, :].cpu().numpy(), anchor.cpu().numpy()]),
        # np.array(
        # [
        # reference_obj_points[i, :].cpu().numpy(),
        # (
        # reference_obj_points[i, :].cpu()
        # + (_choir[i, 4] * anchor_orientations[i, :])
        # ).numpy(),
        # ]
        # ),
        # )
        pl.add_lines(
            np.array(
                [bps[i, :].cpu().numpy(), reference_obj_points[i, :].cpu().numpy()]
            ),
            width=1,
            color="#" + hex(obj_color)[2:].zfill(6),
            name=f"obj_ray{i}",
        )
        pl.add_lines(
            np.array([bps[i, :].cpu().numpy(), anchor.cpu().numpy()]),
            width=1,
            color="#" + hex(anchor_color)[2:].zfill(6),
            name=f"anchor_ray{i}",
        )

    for i in range(n_anchors):
        pl.add_mesh(
            pv.Cube(
                center=rescaled_anchors[i].cpu().numpy(),
                x_length=5e-3,
                y_length=5e-3,
                z_length=5e-3,
            ),
            color="yellow",
            name=f"anchor{i}",
        )
    pl.subplot(1, 0)
    pl.add_points(
        reference_obj_points.cpu().numpy(),
        color="blue",
        name="target_points",
    )
    pl.add_points(
        scalar * obj_pointcloud.cpu().numpy(),
        color="red",
        name="base_ptcld",
        opacity=0.2,
    )
    pl.add_points(bps.cpu().numpy(), color="green", name="basis_points", opacity=0.9)
    assert len(bps.shape) == len(reference_obj_points.shape)
    rescaled_anchors = anchors * scalar
    for i in range(bps.shape[0]):
        # index = i % n_anchors
        index = anchor_indices[i]
        anchor = rescaled_anchors[index, :]
        # The color is proportional to the distance to the anchor. It is in hex format.
        # It is obtained from min-max normalization of the distance in the choir field,
        # without known range. The color range is 0 to 16777215.
        obj_color = int(
            (_choir[i, 0] - _choir[:, 0].min())
            / (_choir[:, 0].max() - _choir[:, 0].min())
            * 16777215
        )
        pl.add_lines(
            np.array(
                [bps[i, :].cpu().numpy(), reference_obj_points[i, :].cpu().numpy()]
            ),
            width=1,
            color="#" + hex(obj_color)[2:].zfill(6),
            name=f"obj_ray{i}",
        )
    pl.subplot(1, 1)
    pl.add_points(bps.cpu().numpy(), color="green", name="basis_points", opacity=0.9)
    assert len(bps.shape) == len(reference_obj_points.shape)
    rescaled_anchors = anchors * scalar
    for i in range(bps.shape[0]):
        # index = i % n_anchors
        index = anchor_indices[i]
        anchor = rescaled_anchors[index, :]
        anchor_color = int(
            (_choir[i, 1] - _choir[:, 1].min())
            / (_choir[:, 1].max() - _choir[:, 1].min())
            * 16777215
        )
        pl.add_lines(
            np.array([bps[i, :].cpu().numpy(), anchor.cpu().numpy()]),
            width=1,
            color="#" + hex(anchor_color)[2:].zfill(6),
            name=f"anchor_ray{i}",
        )

    for i in range(n_anchors):
        pl.add_mesh(
            pv.Cube(
                center=rescaled_anchors[i].cpu().numpy(),
                x_length=5e-3,
                y_length=5e-3,
                z_length=5e-3,
            ),
            color="yellow",
            name=f"anchor{i}",
        )
    pl.add_mesh(
        hand_mesh,
        opacity=0.4,
        name="hand_mesh",
        smooth_shading=True,
    )

    pl.link_views()
    pl.set_background("white")  # type: ignore
    pl.add_camera_orientation_widget()
    pl.show(interactive=True)


def visualize_MANO(
    pred_hand: Trimesh,
    obj_mesh: Optional[open3d.geometry.TriangleMesh] = None,
    obj_ptcld: Optional[torch.Tensor] = None,
    gt_hand: Optional[Any] = None,
    save_as: Optional[str] = None,
    opacity: float = 0.4,
    return_cam_pose: bool = False,
    cam_pose: Optional[tuple] = None,
):
    pl = pv.Plotter(off_screen=False)
    if not isinstance(pred_hand, Trimesh):
        pred_hand = Trimesh(pred_hand.vertices, pred_hand.triangles)
    hand_mesh = pv.wrap(pred_hand)
    pl.add_mesh(
        hand_mesh,
        opacity=opacity,
        name="hand_mesh",
        label="Predicted Hand",
        smooth_shading=True,
    )
    if gt_hand is not None:
        if isinstance(gt_hand, Trimesh):
            gt_hand = pv.wrap(gt_hand)
        pl.add_mesh(
            gt_hand,
            opacity=0.2,
            name="gt_hand",
            label="Ground-truth Hand",
            smooth_shading=True,
            color="blue",
        )
    if obj_mesh is not None:
        if not isinstance(obj_mesh, Trimesh):
            obj_mesh = Trimesh(obj_mesh.vertices, obj_mesh.triangles)
        obj_mesh_pv = pv.wrap(obj_mesh)
        pl.add_mesh(
            obj_mesh_pv,
            opacity=opacity,
            name="obj_mesh",
            label="Object mesh",
            smooth_shading=True,
            color="red",
        )
    elif obj_ptcld is not None:
        pl.add_points(
            obj_ptcld.detach().cpu().numpy(),
            color="red",
            name="obj_ptcld",
            label="Object pointcloud",
            opacity=0.2,
        )
    pl.add_title("Fitted MANO vs ground-truth MANO", font_size=30)
    pl.set_background("white")  # type: ignore
    # pl.add_camera_orientation_widget()
    pl.add_legend(loc="upper left", size=(0.1, 0.1))
    if cam_pose is not None:
        pl.camera.model_transform_matrix = cam_pose[1]
        pl.camera.position = cam_pose[0]
    if save_as is not None:
        # pl.show()
        # pl.screenshot(save_as)
        # pl.save_graphic(save_as)
        pl.export_html(save_as)
    else:
        pl.add_axes_at_origin()
        pl.show(interactive=True)
    if return_cam_pose:
        return (pl.camera.position, pl.camera.model_transform_matrix)


class ScenePicAnim:
    def __init__(
        self,
        width=1600,
        height=1600,
    ):
        super().__init__()
        try:
            import scenepic as sp
        except:
            raise Exception(
                "scenepic not installed. Some visualization functions will not work. (I know it's not available on Apple Silicon :("
            )
        self.scene = sp.Scene()
        self.n_frames = 0
        self.main = self.scene.create_canvas_3d(width=width, height=height)
        self.colors = sp.Colors

    def meshes_to_sp(self, meshes: Dict[str, Trimesh]):
        sp_meshes = []
        for mesh_name, mesh in meshes.items():
            params = {
                "vertices": mesh.vertices.astype(np.float32),
                # "normals": mesh.vertex_normals.astype(np.float32),
                "triangles": mesh.faces.astype(np.int32),
                "colors": mesh.visual.vertex_colors.astype(np.float32)[..., :3] / 255.0,
            }
            # params = {'vertices' : m.v.astype(np.float32), 'triangles' : m.f, 'colors' : m.vc.astype(np.float32)}
            # sp_m = sp.Mesh()
            sp_m = self.scene.create_mesh(layer_id=mesh_name)
            sp_m.add_mesh_without_normals(**params)
            if mesh_name == "ground_mesh":
                sp_m.double_sided = True
            sp_meshes.append(sp_m)
        return sp_meshes

    def add_frame(self, meshes: Dict[str, Trimesh]):
        meshes_list = self.meshes_to_sp(meshes)
        if not hasattr(self, "focus_point"):
            self.focus_point = list(meshes.values())[0].centroid
            # center = self.focus_point
            # center[2] = 4
            # rotation = sp.Transforms.rotation_about_z(0)
            # self.camera = sp.Camera(center=center, rotation=rotation, fov_y_degrees=30.0)

        main_frame = self.main.create_frame(focus_point=self.focus_point)
        for i, m in enumerate(meshes_list):
            # self.main.set_layer_settings({layer_names[i]:{}})
            main_frame.add_mesh(m)
        self.n_frames += 1

    def save_animation(self, sp_anim_name):
        self.scene.link_canvas_events(self.main)
        self.scene.save_as_html(sp_anim_name, title=os.path.basename(sp_anim_name))<|MERGE_RESOLUTION|>--- conflicted
+++ resolved
@@ -15,16 +15,6 @@
 import numpy as np
 import open3d
 import pyvista as pv
-<<<<<<< HEAD
-
-try:
-    import scenepic as sp
-except:
-    print(
-        "scenepic not installed. Some visualization functions will not work. (I know it's not available on Apple Silicon :("
-    )
-=======
->>>>>>> 979d2aea
 import torch
 from trimesh import Trimesh
 
